--- conflicted
+++ resolved
@@ -69,45 +69,14 @@
 
 func newSession(c sessionPreConfig) *session {
 	s := &session{
-<<<<<<< HEAD
-		sessionEvents: c.sessionEvents,
-		id:            c.id,
-		createdAt:     c.createdAt,
-		//topicsMgr
-		messenger: c.messenger,
-		isOnline:  make(chan struct{}),
-=======
 		sessionPreConfig: c,
->>>>>>> 4d389bfe
 	}
 
 	return s
 }
 
-<<<<<<< HEAD
-func (s *session) reconfigure(c *sessionReConfig, runExpiry bool) {
-	s.sessionReConfig = c
-	s.finalized = false
-	if runExpiry {
-		s.runExpiry(true)
-	}
-}
-
-func (s *session) allocConnection(c *connection.PreConfig) error {
-	cfg := &connection.Config{
-		PreConfig:    c,
-		ID:           s.id,
-		OnDisconnect: s.onDisconnect,
-		Subscriber:   s.subscriber,
-		//topicsMgr
-		Messenger:        s.messenger,
-		KillOnDisconnect: s.killOnDisconnect,
-		ExpireIn:         s.expireIn,
-	}
-=======
 func (s *session) configure(c sessionConfig, clean bool) {
 	s.sessionConfig = c
->>>>>>> 4d389bfe
 
 	s.conn.SetOptions(connection.AttachSession(s))
 
@@ -129,20 +98,7 @@
 func (s *session) stop(reason packet.ReasonCode) *persistence.SessionState {
 	s.conn.Stop(reason)
 
-<<<<<<< HEAD
-	if !s.timer.Stop() {
-		s.timerLock.Lock()
-		s.timerLock.Unlock() // nolint: megacheck
-	}
-
-	if !s.finalized {
-		//记录系统topics
-		s.signalClose(s.id, exitReasonShutdown)
-		s.finalized = true
-	}
-=======
 	//s.wgDisconnected.Wait()
->>>>>>> 4d389bfe
 
 	state := &persistence.SessionState{
 		Timestamp: s.createdAt.Format(time.RFC3339),
