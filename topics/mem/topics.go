--- conflicted
+++ resolved
@@ -248,12 +248,7 @@
 	mT.wgPublisherStarted.Done()
 
 	for msg := range mT.inbound {
-<<<<<<< HEAD
-		//map[uintptr][]*publishEntry
-		pubEntries := publishEntries{}
-=======
 		pubEntries := publishes{}
->>>>>>> 4d389bfe
 
 		mT.smu.Lock()
 		//获取订阅topics相关subscriber
